{{secret-list-header isCertTab=(eq tab "certs") model=backendModel baseKey=baseKey backendCrumb=backendCrumb}}

{{#with (options-for-backend backendType tab) as |options|}}
<<<<<<< HEAD
  <header class="page-header">
    {{key-value-header
      baseKey=baseKey
      path="vault.cluster.secrets.backend.list"
      root=backendCrumb
    }}
    <div class="level">
      <div class="level-left">
        <h1 class="title is-3">
          {{backend}}
          <span class="tag is-outlined is-inverted has-text-grey-dark is-font-mono">
            {{or options.displayName (capitalize backendType)}}
          </span>
          {{#if (eq backendModel.options.version 2)}}
            <span class="has-text-grey-dark has-text-weight-normal is-size-6">
              Version 2
            </span>
          {{/if}}
        </h1>
      </div>
      <div class="level-right field is-grouped">
        {{#if (not-eq tab "certs")}}
          <div class="control">
            {{#secret-link
              mode="create"
              secret=(or baseKey.id '')
              queryParams=(query-params initialKey='')
              class="button has-icon-right is-ghost is-compact"
              data-test-secret-create=true
            }}
              {{options.create}}
              {{i-con glyph="chevron-right" size=11}}
            {{/secret-link}}
          </div>
        {{/if}}
        {{#if (or (eq backendType "aws") (eq backendType "ssh") (eq backendType "pki"))}}
          <div class="control">
            <a href={{href-to
              "vault.cluster.settings.configure-secret-backend"
              backend
              }}
              class="button has-icon-right is-ghost is-compact"
              data-test-secret-backend-configure=true
              >
              Configure
              {{i-con glyph="chevron-right" size=11}}
            </a>
          </div>
        {{/if}}
      </div>
    </div>
  </header>
  {{#if options.tabs}}
    <div class="box is-bottomless is-marginless is-fullwidth is-paddingless">
      <nav class="tabs sub-nav">
        <ul>
          {{#each options.tabs as |oTab|}}
            {{#if oTab.tab}}
              {{#link-to 'vault.cluster.secrets.backend.list-root' (query-params tab=oTab.tab) tagName="li" activeClass="is-active" data-test-tab=oTab.label}}
                {{#link-to 'vault.cluster.secrets.backend.list-root' (query-params tab=oTab.tab)}}
                  {{oTab.label}}
                {{/link-to}}
              {{/link-to}}
            {{else}}
              {{#link-to 'vault.cluster.secrets.backend.list-root' (query-params tab='') tagName="li" activeClass="is-active" data-test-tab=oTab.label}}
                {{#link-to 'vault.cluster.secrets.backend.list-root' (query-params tab='')}}
                  {{oTab.label}}
                {{/link-to}}
              {{/link-to}}
            {{/if}}
          {{/each}}
        </ul>
      </nav>
    </div>
  {{/if}}
=======
>>>>>>> 3ee0802e
  <div class="box is-sideless has-background-grey-lighter has-short-padding is-marginless">
    <div class="level">
      <div class="level-left">
        {{navigate-input
           enterpriseProduct="vault"
           filterFocusDidChange=(action "setFilterFocus")
           filterDidChange=(action "setFilter")
           filter=filter
           filterMatchesKey=filterMatchesKey
           firstPartialMatch=firstPartialMatch
           baseKey=(get baseKey "id")
           shouldNavigateTree=options.navigateTree
           placeholder=options.searchPlaceholder
           mode=(if (eq tab 'certs') 'secrets-cert' 'secrets')
         }}
         {{#if filterFocused}}
          {{#if filterMatchesKey}}
            {{#unless filterIsFolder}}
              <p class="input-hint">
                <kbd>Enter</kbd> to view {{filter}}
              </p>
            {{/unless}}
          {{/if}}
          {{#if firstPartialMatch}}
            <p class="input-hint">
              <kbd>Tab</kbd> to autocomplete
            </p>
          {{/if}}
        {{/if}}
      </div>
    </div>
  </div>
  {{#if model.meta.total}}
    {{#each model as |item|}}
      {{partial options.listItemPartial}}
    {{else}}
      <div class="box is-sideless">
        {{#if filterFocused}}
          There are no {{pluralize options.item}} matching <code>{{filter}}</code>, press <kbd>ENTER</kbd> to add one.
        {{else}}
          There are no {{pluralize options.item}} matching <code>{{filter}}</code>.
        {{/if}}
      </div>
    {{/each}}
  {{else}}
    <div class="box is-bottomless has-background-white-bis">
      <div class="columns is-centered">
        <div class="column is-half has-text-centered">
          <div class="box is-shadowless has-background-white-bis">
            <p class="has-text-grey">
              {{#if (eq baseKey.id '')}}
                There are currently no {{pluralize options.item}} in this backend.
              {{else}}
                {{#if filterIsFolder}}
                    {{#if (eq filter baseKey.id)}}
                      There are no {{pluralize options.item}} under <code>{{or filter}}</code>.
                    {{else}}
                      We couldn't find a folder matching <code>{{filter}}</code>.
                    {{/if}}
                {{/if}}
              {{/if}}
            </p>
          </div>
        </div>
      </div>
    </div>
  {{/if}}
{{/with}}
{{#if (gt model.meta.lastPage 1) }}
  {{list-pagination
    page=model.meta.currentPage
    lastPage=model.meta.lastPage
    link=(concat "vault.cluster.secrets.backend.list" (if (not baseKey.id) "-root"))
    model=(compact (array backend (if baseKey.id baseKey.id)))
  }}
{{/if}}<|MERGE_RESOLUTION|>--- conflicted
+++ resolved
@@ -1,84 +1,6 @@
 {{secret-list-header isCertTab=(eq tab "certs") model=backendModel baseKey=baseKey backendCrumb=backendCrumb}}
 
 {{#with (options-for-backend backendType tab) as |options|}}
-<<<<<<< HEAD
-  <header class="page-header">
-    {{key-value-header
-      baseKey=baseKey
-      path="vault.cluster.secrets.backend.list"
-      root=backendCrumb
-    }}
-    <div class="level">
-      <div class="level-left">
-        <h1 class="title is-3">
-          {{backend}}
-          <span class="tag is-outlined is-inverted has-text-grey-dark is-font-mono">
-            {{or options.displayName (capitalize backendType)}}
-          </span>
-          {{#if (eq backendModel.options.version 2)}}
-            <span class="has-text-grey-dark has-text-weight-normal is-size-6">
-              Version 2
-            </span>
-          {{/if}}
-        </h1>
-      </div>
-      <div class="level-right field is-grouped">
-        {{#if (not-eq tab "certs")}}
-          <div class="control">
-            {{#secret-link
-              mode="create"
-              secret=(or baseKey.id '')
-              queryParams=(query-params initialKey='')
-              class="button has-icon-right is-ghost is-compact"
-              data-test-secret-create=true
-            }}
-              {{options.create}}
-              {{i-con glyph="chevron-right" size=11}}
-            {{/secret-link}}
-          </div>
-        {{/if}}
-        {{#if (or (eq backendType "aws") (eq backendType "ssh") (eq backendType "pki"))}}
-          <div class="control">
-            <a href={{href-to
-              "vault.cluster.settings.configure-secret-backend"
-              backend
-              }}
-              class="button has-icon-right is-ghost is-compact"
-              data-test-secret-backend-configure=true
-              >
-              Configure
-              {{i-con glyph="chevron-right" size=11}}
-            </a>
-          </div>
-        {{/if}}
-      </div>
-    </div>
-  </header>
-  {{#if options.tabs}}
-    <div class="box is-bottomless is-marginless is-fullwidth is-paddingless">
-      <nav class="tabs sub-nav">
-        <ul>
-          {{#each options.tabs as |oTab|}}
-            {{#if oTab.tab}}
-              {{#link-to 'vault.cluster.secrets.backend.list-root' (query-params tab=oTab.tab) tagName="li" activeClass="is-active" data-test-tab=oTab.label}}
-                {{#link-to 'vault.cluster.secrets.backend.list-root' (query-params tab=oTab.tab)}}
-                  {{oTab.label}}
-                {{/link-to}}
-              {{/link-to}}
-            {{else}}
-              {{#link-to 'vault.cluster.secrets.backend.list-root' (query-params tab='') tagName="li" activeClass="is-active" data-test-tab=oTab.label}}
-                {{#link-to 'vault.cluster.secrets.backend.list-root' (query-params tab='')}}
-                  {{oTab.label}}
-                {{/link-to}}
-              {{/link-to}}
-            {{/if}}
-          {{/each}}
-        </ul>
-      </nav>
-    </div>
-  {{/if}}
-=======
->>>>>>> 3ee0802e
   <div class="box is-sideless has-background-grey-lighter has-short-padding is-marginless">
     <div class="level">
       <div class="level-left">
