package approle

import (
	"context"
	"reflect"
	"strings"
	"testing"
	"time"

	"github.com/hashicorp/vault/helper/policyutil"
	"github.com/hashicorp/vault/logical"
	"github.com/mitchellh/mapstructure"
)

func TestAppRole_LocalSecretIDsRead(t *testing.T) {
	var resp *logical.Response
	var err error
	b, storage := createBackendWithStorage(t)

	roleData := map[string]interface{}{
		"local_secret_ids": true,
		"bind_secret_id":   true,
	}

	resp, err = b.HandleRequest(context.Background(), &logical.Request{
		Operation: logical.CreateOperation,
		Path:      "role/testrole",
		Storage:   storage,
		Data:      roleData,
	})
	if err != nil || (resp != nil && resp.IsError()) {
		t.Fatalf("err:%v resp:%#v", err, resp)
	}

	resp, err = b.HandleRequest(context.Background(), &logical.Request{
		Operation: logical.ReadOperation,
		Storage:   storage,
		Path:      "role/testrole/local-secret-ids",
	})
	if err != nil || (resp != nil && resp.IsError()) {
		t.Fatalf("err:%v resp:%#v", err, resp)
	}
	if !resp.Data["local_secret_ids"].(bool) {
		t.Fatalf("expected local_secret_ids to be returned")
	}
}

<<<<<<< HEAD
func TestApprole_LocalNonLocalSecretIDs(t *testing.T) {
=======
func TestAppRole_LocalNonLocalSecretIDs(t *testing.T) {
>>>>>>> 3ee0802e
	var resp *logical.Response
	var err error

	b, storage := createBackendWithStorage(t)

	// Create a role with local_secret_ids set
	resp, err = b.HandleRequest(context.Background(), &logical.Request{
		Path:      "role/testrole1",
		Operation: logical.CreateOperation,
		Storage:   storage,
		Data: map[string]interface{}{
			"policies":         []string{"default", "role1policy"},
			"bind_secret_id":   true,
			"local_secret_ids": true,
		},
	})
	if err != nil || (resp != nil && resp.IsError()) {
		t.Fatalf("bad: err: %v\n resp: %#v", err, resp)
	}

	// Create another role without setting local_secret_ids
	resp, err = b.HandleRequest(context.Background(), &logical.Request{
		Path:      "role/testrole2",
		Operation: logical.CreateOperation,
		Storage:   storage,
		Data: map[string]interface{}{
			"policies":       []string{"default", "role1policy"},
			"bind_secret_id": true,
		},
	})
	if err != nil || (resp != nil && resp.IsError()) {
		t.Fatalf("bad: err: %v\n resp: %#v", err, resp)
	}

	count := 10
	// Create secret IDs on testrole1
	for i := 0; i < count; i++ {
		resp, err = b.HandleRequest(context.Background(), &logical.Request{
			Path:      "role/testrole1/secret-id",
			Operation: logical.UpdateOperation,
			Storage:   storage,
		})
		if err != nil || (resp != nil && resp.IsError()) {
			t.Fatalf("bad: resp: %#v\nerr: %v", resp, err)
		}
	}

	// Check the number of secret IDs generated
	resp, err = b.HandleRequest(context.Background(), &logical.Request{
		Path:      "role/testrole1/secret-id",
		Operation: logical.ListOperation,
		Storage:   storage,
	})
	if err != nil || (resp != nil && resp.IsError()) {
		t.Fatalf("bad: resp: %#v\nerr: %v", resp, err)
	}
	if len(resp.Data["keys"].([]string)) != count {
		t.Fatalf("failed to list secret IDs")
	}

	// Create secret IDs on testrole1
	for i := 0; i < count; i++ {
		resp, err = b.HandleRequest(context.Background(), &logical.Request{
			Path:      "role/testrole2/secret-id",
			Operation: logical.UpdateOperation,
			Storage:   storage,
		})
		if err != nil || (resp != nil && resp.IsError()) {
			t.Fatalf("bad: resp: %#v\nerr: %v", resp, err)
		}
	}

	resp, err = b.HandleRequest(context.Background(), &logical.Request{
		Path:      "role/testrole2/secret-id",
		Operation: logical.ListOperation,
		Storage:   storage,
	})
	if err != nil || (resp != nil && resp.IsError()) {
		t.Fatalf("bad: resp: %#v\nerr: %v", resp, err)
	}
	if len(resp.Data["keys"].([]string)) != count {
		t.Fatalf("failed to list secret IDs")
	}
}

<<<<<<< HEAD
func TestApprole_UpgradeSecretIDPrefix(t *testing.T) {
=======
func TestAppRole_UpgradeSecretIDPrefix(t *testing.T) {
>>>>>>> 3ee0802e
	var resp *logical.Response
	var err error

	b, storage := createBackendWithStorage(t)

	// Create a role entry directly in storage without SecretIDPrefix
	err = b.setRoleEntry(context.Background(), storage, "testrole", &roleStorageEntry{
		RoleID:           "testroleid",
		HMACKey:          "testhmackey",
		Policies:         []string{"default"},
		BindSecretID:     true,
		BoundCIDRListOld: "127.0.0.1/18,192.178.1.2/24",
	}, "")
	if err != nil {
		t.Fatal(err)
	}

	// Reading the role entry should upgrade it to contain SecretIDPrefix
	role, err := b.roleEntry(context.Background(), storage, "testrole")
	if err != nil {
		t.Fatal(err)
	}
	if role.SecretIDPrefix == "" {
		t.Fatalf("expected SecretIDPrefix to be set")
	}

	// Ensure that the API response contains local_secret_ids
	resp, err = b.HandleRequest(context.Background(), &logical.Request{
		Path:      "role/testrole",
		Operation: logical.ReadOperation,
		Storage:   storage,
	})
	if err != nil || (resp != nil && resp.IsError()) {
		t.Fatalf("bad: err: %v\n resp: %#v", err, resp)
	}
	_, ok := resp.Data["local_secret_ids"]
	if !ok {
		t.Fatalf("expected local_secret_ids to be present in the response")
	}
}

<<<<<<< HEAD
func TestApprole_LocalSecretIDImmutability(t *testing.T) {
=======
func TestAppRole_LocalSecretIDImmutability(t *testing.T) {
>>>>>>> 3ee0802e
	var resp *logical.Response
	var err error

	b, storage := createBackendWithStorage(t)

	roleData := map[string]interface{}{
		"policies":         []string{"default"},
		"bind_secret_id":   true,
		"bound_cidr_list":  []string{"127.0.0.1/18", "192.178.1.2/24"},
		"local_secret_ids": true,
	}

	// Create a role with local_secret_ids set
	resp, err = b.HandleRequest(context.Background(), &logical.Request{
		Path:      "role/testrole",
		Operation: logical.CreateOperation,
		Storage:   storage,
		Data:      roleData,
	})
	if err != nil || (resp != nil && resp.IsError()) {
		t.Fatalf("bad: err: %v\nresp: %#v", err, resp)
	}

	// Attempt to modify local_secret_ids should fail
	resp, err = b.HandleRequest(context.Background(), &logical.Request{
		Path:      "role/testrole",
		Operation: logical.UpdateOperation,
		Storage:   storage,
		Data:      roleData,
	})
	if resp == nil || !resp.IsError() {
		t.Fatalf("expected an error since local_secret_ids can't be overwritten")
	}
}

<<<<<<< HEAD
func TestApprole_UpgradeBoundCIDRList(t *testing.T) {
=======
func TestAppRole_UpgradeBoundCIDRList(t *testing.T) {
>>>>>>> 3ee0802e
	var resp *logical.Response
	var err error

	b, storage := createBackendWithStorage(t)

	roleData := map[string]interface{}{
		"policies":        []string{"default"},
		"bind_secret_id":  true,
		"bound_cidr_list": []string{"127.0.0.1/18", "192.178.1.2/24"},
	}

	// Create a role with bound_cidr_list set
	resp, err = b.HandleRequest(context.Background(), &logical.Request{
		Path:      "role/testrole",
		Operation: logical.CreateOperation,
		Storage:   storage,
		Data:      roleData,
	})
	if err != nil || (resp != nil && resp.IsError()) {
		t.Fatalf("bad: err: %v\nresp: %#v", err, resp)
	}

	// Read the role and check that the bound_cidr_list is set properly
	resp, err = b.HandleRequest(context.Background(), &logical.Request{
		Path:      "role/testrole",
		Operation: logical.ReadOperation,
		Storage:   storage,
	})
	if err != nil || (resp != nil && resp.IsError()) {
		t.Fatalf("bad: err: %v\nresp: %#v", err, resp)
	}

	expected := []string{"127.0.0.1/18", "192.178.1.2/24"}
	actual := resp.Data["bound_cidr_list"].([]string)

	if !reflect.DeepEqual(expected, actual) {
		t.Fatalf("bad: bound_cidr_list; expected: %#v\nactual: %#v\n", expected, actual)
	}

	// Modify the storage entry of the role to hold the old style string typed bound_cidr_list
	role := &roleStorageEntry{
		RoleID:           "testroleid",
		HMACKey:          "testhmackey",
		Policies:         []string{"default"},
		BindSecretID:     true,
		BoundCIDRListOld: "127.0.0.1/18,192.178.1.2/24",
		SecretIDPrefix:   secretIDPrefix,
	}
	err = b.setRoleEntry(context.Background(), storage, "testrole", role, "")
	if err != nil {
		t.Fatal(err)
	}

	// Read the role. The upgrade code should have migrated the old type to the new type
	resp, err = b.HandleRequest(context.Background(), &logical.Request{
		Path:      "role/testrole",
		Operation: logical.ReadOperation,
		Storage:   storage,
	})
	if err != nil || (resp != nil && resp.IsError()) {
		t.Fatalf("bad: err: %v\nresp: %#v", err, resp)
	}
	if !reflect.DeepEqual(expected, actual) {
		t.Fatalf("bad: bound_cidr_list; expected: %#v\nactual: %#v\n", expected, actual)
	}

	// Create a secret-id by supplying a subset of the role's CIDR blocks with the new type
	resp, err = b.HandleRequest(context.Background(), &logical.Request{
		Path:      "role/testrole/secret-id",
		Operation: logical.UpdateOperation,
		Storage:   storage,
		Data: map[string]interface{}{
			"cidr_list": []string{"127.0.0.1/24"},
		},
	})
	if err != nil || (resp != nil && resp.IsError()) {
		t.Fatalf("bad: err: %v\nresp: %#v", err, resp)
	}
	if resp.Data["secret_id"].(string) == "" {
		t.Fatalf("failed to generate secret-id")
	}

	// Check that the backwards compatibility for the string type is not broken
	resp, err = b.HandleRequest(context.Background(), &logical.Request{
		Path:      "role/testrole/secret-id",
		Operation: logical.UpdateOperation,
		Storage:   storage,
		Data: map[string]interface{}{
			"cidr_list": "127.0.0.1/24",
		},
	})
	if err != nil || (resp != nil && resp.IsError()) {
		t.Fatalf("bad: err: %v\nresp: %#v", err, resp)
	}
	if resp.Data["secret_id"].(string) == "" {
		t.Fatalf("failed to generate secret-id")
	}
}

func TestAppRole_RoleNameLowerCasing(t *testing.T) {
	var resp *logical.Response
	var err error
	var roleID, secretID string

	b, storage := createBackendWithStorage(t)

	// Save a role with out LowerCaseRoleName set
	role := &roleStorageEntry{
		RoleID:         "testroleid",
		HMACKey:        "testhmackey",
		Policies:       []string{"default"},
		BindSecretID:   true,
		SecretIDPrefix: secretIDPrefix,
	}
	err = b.setRoleEntry(context.Background(), storage, "testRoleName", role, "")
	if err != nil {
		t.Fatal(err)
	}

	secretIDReq := &logical.Request{
		Path:      "role/testRoleName/secret-id",
		Operation: logical.UpdateOperation,
		Storage:   storage,
	}
	resp, err = b.HandleRequest(context.Background(), secretIDReq)
	if err != nil || (resp != nil && resp.IsError()) {
		t.Fatalf("bad: resp: %#v\nerr: %v", resp, err)
	}
	secretID = resp.Data["secret_id"].(string)
	roleID = "testroleid"

	// Regular login flow. This should succeed.
	resp, err = b.HandleRequest(context.Background(), &logical.Request{
		Path:      "login",
		Operation: logical.UpdateOperation,
		Storage:   storage,
		Data: map[string]interface{}{
			"role_id":   roleID,
			"secret_id": secretID,
		},
	})
	if err != nil || (resp != nil && resp.IsError()) {
		t.Fatalf("bad: resp: %#v\nerr: %v", resp, err)
	}

	// Lower case the role name when generating the secret id
	secretIDReq.Path = "role/testrolename/secret-id"
	resp, err = b.HandleRequest(context.Background(), secretIDReq)
	if err != nil || (resp != nil && resp.IsError()) {
		t.Fatalf("bad: resp: %#v\nerr: %v", resp, err)
	}
	secretID = resp.Data["secret_id"].(string)

	// Login should fail
	resp, err = b.HandleRequest(context.Background(), &logical.Request{
		Path:      "login",
		Operation: logical.UpdateOperation,
		Storage:   storage,
		Data: map[string]interface{}{
			"role_id":   roleID,
			"secret_id": secretID,
		},
	})
	if err != nil {
		t.Fatal(err)
	}
	if resp == nil || !resp.IsError() {
		t.Fatalf("expected an error")
	}

	// Delete the role and create it again. This time don't directly persist
	// it, but route the request to the creation handler so that it sets the
	// LowerCaseRoleName to true.
	resp, err = b.HandleRequest(context.Background(), &logical.Request{
		Path:      "role/testRoleName",
		Operation: logical.DeleteOperation,
		Storage:   storage,
	})
	if err != nil || (resp != nil && resp.IsError()) {
		t.Fatalf("bad: resp: %#v\nerr: %v", resp, err)
	}

	roleReq := &logical.Request{
		Path:      "role/testRoleName",
		Operation: logical.CreateOperation,
		Storage:   storage,
		Data: map[string]interface{}{
			"bind_secret_id": true,
		},
	}
	resp, err = b.HandleRequest(context.Background(), roleReq)
	if err != nil || (resp != nil && resp.IsError()) {
		t.Fatalf("bad: resp: %#v\nerr: %v", resp, err)
	}

	// Create secret id with lower cased role name
	resp, err = b.HandleRequest(context.Background(), &logical.Request{
		Path:      "role/testrolename/secret-id",
		Operation: logical.UpdateOperation,
		Storage:   storage,
	})
	if err != nil || (resp != nil && resp.IsError()) {
		t.Fatalf("bad: resp: %#v\nerr: %v", resp, err)
	}
	secretID = resp.Data["secret_id"].(string)

	resp, err = b.HandleRequest(context.Background(), &logical.Request{
		Path:      "role/testrolename/role-id",
		Operation: logical.ReadOperation,
		Storage:   storage,
	})
	if err != nil || (resp != nil && resp.IsError()) {
		t.Fatalf("bad: resp: %#v\nerr: %v", resp, err)
	}
	roleID = resp.Data["role_id"].(string)

	// Login should pass
	resp, err = b.HandleRequest(context.Background(), &logical.Request{
		Path:      "login",
		Operation: logical.UpdateOperation,
		Storage:   storage,
		Data: map[string]interface{}{
			"role_id":   roleID,
			"secret_id": secretID,
		},
	})
	if err != nil || (resp != nil && resp.IsError()) {
		t.Fatalf("bad: resp: %#v\nerr:%v", resp, err)
	}

	// Lookup of secret ID should work in case-insensitive manner
	resp, err = b.HandleRequest(context.Background(), &logical.Request{
		Path:      "role/testrolename/secret-id/lookup",
		Operation: logical.UpdateOperation,
		Storage:   storage,
		Data: map[string]interface{}{
			"secret_id": secretID,
		},
	})
	if err != nil || (resp != nil && resp.IsError()) {
		t.Fatalf("bad: resp: %#v\nerr: %v", resp, err)
	}
	if resp == nil {
		t.Fatalf("failed to lookup secret IDs")
	}

	// Listing of secret IDs should work in case-insensitive manner
	resp, err = b.HandleRequest(context.Background(), &logical.Request{
		Path:      "role/testrolename/secret-id",
		Operation: logical.ListOperation,
		Storage:   storage,
	})
	if err != nil || (resp != nil && resp.IsError()) {
		t.Fatalf("bad: resp: %#v\nerr: %v", resp, err)
	}

	if len(resp.Data["keys"].([]string)) != 1 {
		t.Fatalf("failed to list secret IDs")
	}
}

func TestAppRole_RoleReadSetIndex(t *testing.T) {
	var resp *logical.Response
	var err error

	b, storage := createBackendWithStorage(t)

	roleReq := &logical.Request{
		Path:      "role/testrole",
		Operation: logical.CreateOperation,
		Storage:   storage,
		Data: map[string]interface{}{
			"bind_secret_id": true,
		},
	}

	// Create a role
	resp, err = b.HandleRequest(context.Background(), roleReq)
	if err != nil || (resp != nil && resp.IsError()) {
		t.Fatalf("bad: resp: %#v\n err: %v\n", resp, err)
	}

	roleIDReq := &logical.Request{
		Path:      "role/testrole/role-id",
		Operation: logical.ReadOperation,
		Storage:   storage,
	}

	// Get the role ID
	resp, err = b.HandleRequest(context.Background(), roleIDReq)
	if err != nil || (resp != nil && resp.IsError()) {
		t.Fatalf("bad: resp: %#v\n err: %v\n", resp, err)
	}
	roleID := resp.Data["role_id"].(string)

	// Delete the role ID index
	err = b.roleIDEntryDelete(context.Background(), storage, roleID)
	if err != nil {
		t.Fatal(err)
	}

	// Read the role again. This should add the index and return a warning
	roleReq.Operation = logical.ReadOperation
	resp, err = b.HandleRequest(context.Background(), roleReq)
	if err != nil || (resp != nil && resp.IsError()) {
		t.Fatalf("bad: resp: %#v\n err: %v\n", resp, err)
	}

	// Check if the warning is being returned
	if !strings.Contains(resp.Warnings[0], "Role identifier was missing an index back to role name.") {
		t.Fatalf("bad: expected a warning in the response")
	}

	roleIDIndex, err := b.roleIDEntry(context.Background(), storage, roleID)
	if err != nil {
		t.Fatal(err)
	}

	// Check if the index has been successfully created
	if roleIDIndex == nil || roleIDIndex.Name != "testrole" {
		t.Fatalf("bad: expected role to have an index")
	}

	roleReq.Operation = logical.UpdateOperation
	roleReq.Data = map[string]interface{}{
		"bind_secret_id": true,
		"policies":       "default",
	}

	// Check if updating and reading of roles work and that there are no lock
	// contentions dangling due to previous operation
	resp, err = b.HandleRequest(context.Background(), roleReq)
	if err != nil || (resp != nil && resp.IsError()) {
		t.Fatalf("bad: resp: %#v\n err: %v\n", resp, err)
	}
	roleReq.Operation = logical.ReadOperation
	resp, err = b.HandleRequest(context.Background(), roleReq)
	if err != nil || (resp != nil && resp.IsError()) {
		t.Fatalf("bad: resp: %#v\n err: %v\n", resp, err)
	}
}

func TestAppRole_CIDRSubset(t *testing.T) {
	var resp *logical.Response
	var err error

	b, storage := createBackendWithStorage(t)

	roleData := map[string]interface{}{
		"role_id":         "role-id-123",
		"policies":        "a,b",
		"bound_cidr_list": "127.0.0.1/24",
	}

	roleReq := &logical.Request{
		Operation: logical.CreateOperation,
		Path:      "role/testrole1",
		Storage:   storage,
		Data:      roleData,
	}

	resp, err = b.HandleRequest(context.Background(), roleReq)
	if err != nil || (resp != nil && resp.IsError()) {
		t.Fatalf("err: %v resp: %#v", err, resp)
	}

	secretIDData := map[string]interface{}{
		"cidr_list": "127.0.0.1/16",
	}
	secretIDReq := &logical.Request{
		Operation: logical.UpdateOperation,
		Storage:   storage,
		Path:      "role/testrole1/secret-id",
		Data:      secretIDData,
	}

	resp, err = b.HandleRequest(context.Background(), secretIDReq)
	if resp != nil || resp.IsError() {
		t.Fatalf("resp:%#v", resp)
	}
	if err == nil {
		t.Fatal("expected an error")
	}

	roleData["bound_cidr_list"] = "192.168.27.29/16,172.245.30.40/24,10.20.30.40/30"
	roleReq.Operation = logical.UpdateOperation
	resp, err = b.HandleRequest(context.Background(), roleReq)
	if err != nil || (resp != nil && resp.IsError()) {
		t.Fatalf("err: %v resp: %#v", err, resp)
	}

	secretIDData["cidr_list"] = "192.168.27.29/20,172.245.30.40/25,10.20.30.40/32"
	resp, err = b.HandleRequest(context.Background(), secretIDReq)
	if err != nil {
		t.Fatal(err)
	}
	if resp != nil && resp.IsError() {
		t.Fatalf("resp: %#v", resp)
	}
}

func TestAppRole_RoleConstraints(t *testing.T) {
	var resp *logical.Response
	var err error
	b, storage := createBackendWithStorage(t)

	roleData := map[string]interface{}{
		"role_id":  "role-id-123",
		"policies": "a,b",
	}

	roleReq := &logical.Request{
		Operation: logical.CreateOperation,
		Path:      "role/testrole1",
		Storage:   storage,
		Data:      roleData,
	}

	// Set bind_secret_id, which is enabled by default
	resp, err = b.HandleRequest(context.Background(), roleReq)
	if err != nil || (resp != nil && resp.IsError()) {
		t.Fatalf("err:%v resp:%#v", err, resp)
	}

	// Set bound_cidr_list alone by explicitly disabling bind_secret_id
	roleReq.Operation = logical.UpdateOperation
	roleData["bind_secret_id"] = false
	roleData["bound_cidr_list"] = "0.0.0.0/0"
	resp, err = b.HandleRequest(context.Background(), roleReq)
	if err != nil || (resp != nil && resp.IsError()) {
		t.Fatalf("err:%v resp:%#v", err, resp)
	}

	// Remove both constraints
	roleReq.Operation = logical.UpdateOperation
	roleData["bound_cidr_list"] = ""
	roleData["bind_secret_id"] = false
	resp, err = b.HandleRequest(context.Background(), roleReq)
	if resp != nil && resp.IsError() {
		t.Fatalf("err:%v, resp:%#v", err, resp)
	}
	if err == nil {
		t.Fatalf("expected an error")
	}
}

func TestAppRole_RoleIDUpdate(t *testing.T) {
	var resp *logical.Response
	var err error
	b, storage := createBackendWithStorage(t)

	roleData := map[string]interface{}{
		"role_id":            "role-id-123",
		"policies":           "a,b",
		"secret_id_num_uses": 10,
		"secret_id_ttl":      300,
		"token_ttl":          400,
		"token_max_ttl":      500,
	}
	roleReq := &logical.Request{
		Operation: logical.CreateOperation,
		Path:      "role/testrole1",
		Storage:   storage,
		Data:      roleData,
	}
	resp, err = b.HandleRequest(context.Background(), roleReq)
	if err != nil || (resp != nil && resp.IsError()) {
		t.Fatalf("err:%v resp:%#v", err, resp)
	}

	roleIDUpdateReq := &logical.Request{
		Operation: logical.UpdateOperation,
		Path:      "role/testrole1/role-id",
		Storage:   storage,
		Data: map[string]interface{}{
			"role_id": "customroleid",
		},
	}
	resp, err = b.HandleRequest(context.Background(), roleIDUpdateReq)
	if err != nil || (resp != nil && resp.IsError()) {
		t.Fatalf("err:%v resp:%#v", err, resp)
	}

	secretIDReq := &logical.Request{
		Operation: logical.UpdateOperation,
		Storage:   storage,
		Path:      "role/testrole1/secret-id",
	}
	resp, err = b.HandleRequest(context.Background(), secretIDReq)
	if err != nil || (resp != nil && resp.IsError()) {
		t.Fatalf("err:%v resp:%#v", err, resp)
	}
	secretID := resp.Data["secret_id"].(string)

	loginData := map[string]interface{}{
		"role_id":   "customroleid",
		"secret_id": secretID,
	}
	loginReq := &logical.Request{
		Operation: logical.UpdateOperation,
		Path:      "login",
		Storage:   storage,
		Data:      loginData,
		Connection: &logical.Connection{
			RemoteAddr: "127.0.0.1",
		},
	}
	resp, err = b.HandleRequest(context.Background(), loginReq)
	if err != nil || (resp != nil && resp.IsError()) {
		t.Fatalf("err:%v resp:%#v", err, resp)
	}

	if resp.Auth == nil {
		t.Fatalf("expected a non-nil auth object in the response")
	}
}

func TestAppRole_RoleIDUniqueness(t *testing.T) {
	var resp *logical.Response
	var err error
	b, storage := createBackendWithStorage(t)

	roleData := map[string]interface{}{
		"role_id":            "role-id-123",
		"policies":           "a,b",
		"secret_id_num_uses": 10,
		"secret_id_ttl":      300,
		"token_ttl":          400,
		"token_max_ttl":      500,
	}
	roleReq := &logical.Request{
		Operation: logical.CreateOperation,
		Path:      "role/testrole1",
		Storage:   storage,
		Data:      roleData,
	}

	resp, err = b.HandleRequest(context.Background(), roleReq)
	if err != nil || (resp != nil && resp.IsError()) {
		t.Fatalf("err:%v resp:%#v", err, resp)
	}

	roleReq.Path = "role/testrole2"
	resp, err = b.HandleRequest(context.Background(), roleReq)
	if err == nil && !(resp != nil && resp.IsError()) {
		t.Fatalf("expected an error: got resp:%#v", resp)
	}

	roleData["role_id"] = "role-id-456"
	resp, err = b.HandleRequest(context.Background(), roleReq)
	if err != nil || (resp != nil && resp.IsError()) {
		t.Fatalf("err:%v resp:%#v", err, resp)
	}

	roleReq.Operation = logical.UpdateOperation
	roleData["role_id"] = "role-id-123"
	resp, err = b.HandleRequest(context.Background(), roleReq)
	if err == nil && !(resp != nil && resp.IsError()) {
		t.Fatalf("expected an error: got resp:%#v", resp)
	}

	roleReq.Path = "role/testrole1"
	roleData["role_id"] = "role-id-456"
	resp, err = b.HandleRequest(context.Background(), roleReq)
	if err == nil && !(resp != nil && resp.IsError()) {
		t.Fatalf("expected an error: got resp:%#v", resp)
	}

	roleIDData := map[string]interface{}{
		"role_id": "role-id-456",
	}
	roleIDReq := &logical.Request{
		Operation: logical.UpdateOperation,
		Path:      "role/testrole1/role-id",
		Storage:   storage,
		Data:      roleIDData,
	}
	resp, err = b.HandleRequest(context.Background(), roleIDReq)
	if err == nil && !(resp != nil && resp.IsError()) {
		t.Fatalf("expected an error: got resp:%#v", resp)
	}

	roleIDData["role_id"] = "role-id-123"
	roleIDReq.Path = "role/testrole2/role-id"
	resp, err = b.HandleRequest(context.Background(), roleIDReq)
	if err == nil && !(resp != nil && resp.IsError()) {
		t.Fatalf("expected an error: got resp:%#v", resp)
	}

	roleIDData["role_id"] = "role-id-2000"
	resp, err = b.HandleRequest(context.Background(), roleIDReq)
	if err != nil || (resp != nil && resp.IsError()) {
		t.Fatalf("err:%v resp:%#v", err, resp)
	}

	roleIDData["role_id"] = "role-id-1000"
	roleIDReq.Path = "role/testrole1/role-id"
	resp, err = b.HandleRequest(context.Background(), roleIDReq)
	if err != nil || (resp != nil && resp.IsError()) {
		t.Fatalf("err:%v resp:%#v", err, resp)
	}
}

func TestAppRole_RoleDeleteSecretID(t *testing.T) {
	var resp *logical.Response
	var err error
	b, storage := createBackendWithStorage(t)

	createRole(t, b, storage, "role1", "a,b")
	secretIDReq := &logical.Request{
		Operation: logical.UpdateOperation,
		Storage:   storage,
		Path:      "role/role1/secret-id",
	}
	// Create 3 secrets on the role
	resp, err = b.HandleRequest(context.Background(), secretIDReq)
	if err != nil || (resp != nil && resp.IsError()) {
		t.Fatalf("err:%v resp:%#v", err, resp)
	}
	resp, err = b.HandleRequest(context.Background(), secretIDReq)
	if err != nil || (resp != nil && resp.IsError()) {
		t.Fatalf("err:%v resp:%#v", err, resp)
	}
	resp, err = b.HandleRequest(context.Background(), secretIDReq)
	if err != nil || (resp != nil && resp.IsError()) {
		t.Fatalf("err:%v resp:%#v", err, resp)
	}

	listReq := &logical.Request{
		Operation: logical.ListOperation,
		Storage:   storage,
		Path:      "role/role1/secret-id",
	}
	resp, err = b.HandleRequest(context.Background(), listReq)
	if err != nil || (resp != nil && resp.IsError()) {
		t.Fatalf("err:%v resp:%#v", err, resp)
	}
	secretIDAccessors := resp.Data["keys"].([]string)
	if len(secretIDAccessors) != 3 {
		t.Fatalf("bad: len of secretIDAccessors: expected:3 actual:%d", len(secretIDAccessors))
	}

	roleReq := &logical.Request{
		Operation: logical.DeleteOperation,
		Storage:   storage,
		Path:      "role/role1",
	}
	resp, err = b.HandleRequest(context.Background(), roleReq)
	if err != nil || (resp != nil && resp.IsError()) {
		t.Fatalf("err:%v resp:%#v", err, resp)
	}
	resp, err = b.HandleRequest(context.Background(), listReq)
	if err != nil || resp == nil || (resp != nil && !resp.IsError()) {
		t.Fatalf("expected an error. err:%v resp:%#v", err, resp)
	}
}

func TestAppRole_RoleSecretIDReadDelete(t *testing.T) {
	var resp *logical.Response
	var err error
	b, storage := createBackendWithStorage(t)

	createRole(t, b, storage, "role1", "a,b")
	secretIDCreateReq := &logical.Request{
		Operation: logical.UpdateOperation,
		Storage:   storage,
		Path:      "role/role1/secret-id",
	}
	resp, err = b.HandleRequest(context.Background(), secretIDCreateReq)
	if err != nil || (resp != nil && resp.IsError()) {
		t.Fatalf("err:%v resp:%#v", err, resp)
	}

	secretID := resp.Data["secret_id"].(string)
	if secretID == "" {
		t.Fatal("expected non empty secret ID")
	}

	secretIDReq := &logical.Request{
		Operation: logical.UpdateOperation,
		Storage:   storage,
		Path:      "role/role1/secret-id/lookup",
		Data: map[string]interface{}{
			"secret_id": secretID,
		},
	}
	resp, err = b.HandleRequest(context.Background(), secretIDReq)
	if err != nil || (resp != nil && resp.IsError()) {
		t.Fatalf("err:%v resp:%#v", err, resp)
	}
	if resp.Data == nil {
		t.Fatal(err)
	}

	deleteSecretIDReq := &logical.Request{
		Operation: logical.DeleteOperation,
		Storage:   storage,
		Path:      "role/role1/secret-id/destroy",
		Data: map[string]interface{}{
			"secret_id": secretID,
		},
	}
	resp, err = b.HandleRequest(context.Background(), deleteSecretIDReq)
	if err != nil || (resp != nil && resp.IsError()) {
		t.Fatalf("err:%v resp:%#v", err, resp)
	}

	resp, err = b.HandleRequest(context.Background(), secretIDReq)
	if resp != nil && resp.IsError() {
		t.Fatalf("error response:%#v", resp)
	}
	if err != nil {
		t.Fatal(err)
	}
}

func TestAppRole_RoleSecretIDAccessorReadDelete(t *testing.T) {
	var resp *logical.Response
	var err error
	b, storage := createBackendWithStorage(t)

	createRole(t, b, storage, "role1", "a,b")
	secretIDReq := &logical.Request{
		Operation: logical.UpdateOperation,
		Storage:   storage,
		Path:      "role/role1/secret-id",
	}
	resp, err = b.HandleRequest(context.Background(), secretIDReq)
	if err != nil || (resp != nil && resp.IsError()) {
		t.Fatalf("err:%v resp:%#v", err, resp)
	}

	listReq := &logical.Request{
		Operation: logical.ListOperation,
		Storage:   storage,
		Path:      "role/role1/secret-id",
	}
	resp, err = b.HandleRequest(context.Background(), listReq)
	if err != nil || (resp != nil && resp.IsError()) {
		t.Fatalf("err:%v resp:%#v", err, resp)
	}
	hmacSecretID := resp.Data["keys"].([]string)[0]

	hmacReq := &logical.Request{
		Operation: logical.UpdateOperation,
		Storage:   storage,
		Path:      "role/role1/secret-id-accessor/lookup",
		Data: map[string]interface{}{
			"secret_id_accessor": hmacSecretID,
		},
	}
	resp, err = b.HandleRequest(context.Background(), hmacReq)
	if err != nil || (resp != nil && resp.IsError()) {
		t.Fatalf("err:%v resp:%#v", err, resp)
	}
	if resp.Data == nil {
		t.Fatal(err)
	}

	hmacReq.Path = "role/role1/secret-id-accessor/destroy"
	resp, err = b.HandleRequest(context.Background(), hmacReq)
	if err != nil || (resp != nil && resp.IsError()) {
		t.Fatalf("err:%v resp:%#v", err, resp)
	}

	hmacReq.Operation = logical.ReadOperation
	resp, err = b.HandleRequest(context.Background(), hmacReq)
	if resp != nil && resp.IsError() {
		t.Fatalf("err:%v resp:%#v", err, resp)
	}
	if err == nil {
		t.Fatalf("expected an error")
	}
}

func TestAppRoleRoleListSecretID(t *testing.T) {
	var resp *logical.Response
	var err error
	b, storage := createBackendWithStorage(t)

	createRole(t, b, storage, "role1", "a,b")

	secretIDReq := &logical.Request{
		Operation: logical.UpdateOperation,
		Storage:   storage,
		Path:      "role/role1/secret-id",
	}
	// Create 5 'secret_id's
	resp, err = b.HandleRequest(context.Background(), secretIDReq)
	if err != nil || (resp != nil && resp.IsError()) {
		t.Fatalf("err:%v resp:%#v", err, resp)
	}
	resp, err = b.HandleRequest(context.Background(), secretIDReq)
	if err != nil || (resp != nil && resp.IsError()) {
		t.Fatalf("err:%v resp:%#v", err, resp)
	}
	resp, err = b.HandleRequest(context.Background(), secretIDReq)
	if err != nil || (resp != nil && resp.IsError()) {
		t.Fatalf("err:%v resp:%#v", err, resp)
	}
	resp, err = b.HandleRequest(context.Background(), secretIDReq)
	if err != nil || (resp != nil && resp.IsError()) {
		t.Fatalf("err:%v resp:%#v", err, resp)
	}
	resp, err = b.HandleRequest(context.Background(), secretIDReq)
	if err != nil || (resp != nil && resp.IsError()) {
		t.Fatalf("err:%v resp:%#v", err, resp)
	}

	listReq := &logical.Request{
		Operation: logical.ListOperation,
		Storage:   storage,
		Path:      "role/role1/secret-id/",
	}
	resp, err = b.HandleRequest(context.Background(), listReq)
	if err != nil || (resp != nil && resp.IsError()) {
		t.Fatalf("err:%v resp:%#v", err, resp)
	}
	secrets := resp.Data["keys"].([]string)
	if len(secrets) != 5 {
		t.Fatalf("bad: len of secrets: expected:5 actual:%d", len(secrets))
	}
}

func TestAppRole_RoleList(t *testing.T) {
	var resp *logical.Response
	var err error
	b, storage := createBackendWithStorage(t)

	createRole(t, b, storage, "role1", "a,b")
	createRole(t, b, storage, "role2", "c,d")
	createRole(t, b, storage, "role3", "e,f")
	createRole(t, b, storage, "role4", "g,h")
	createRole(t, b, storage, "role5", "i,j")

	listReq := &logical.Request{
		Operation: logical.ListOperation,
		Path:      "role",
		Storage:   storage,
	}
	resp, err = b.HandleRequest(context.Background(), listReq)
	if err != nil || (resp != nil && resp.IsError()) {
		t.Fatalf("err:%v resp:%#v", err, resp)
	}

	actual := resp.Data["keys"].([]string)
	expected := []string{"role1", "role2", "role3", "role4", "role5"}
	if !policyutil.EquivalentPolicies(actual, expected) {
		t.Fatalf("bad: listed roles: expected:%s\nactual:%s", expected, actual)
	}
}

func TestAppRole_RoleSecretID(t *testing.T) {
	var resp *logical.Response
	var err error
	b, storage := createBackendWithStorage(t)

	roleData := map[string]interface{}{
		"policies":           "p,q,r,s",
		"secret_id_num_uses": 10,
		"secret_id_ttl":      300,
		"token_ttl":          400,
		"token_max_ttl":      500,
	}
	roleReq := &logical.Request{
		Operation: logical.CreateOperation,
		Path:      "role/role1",
		Storage:   storage,
		Data:      roleData,
	}

	resp, err = b.HandleRequest(context.Background(), roleReq)
	if err != nil || (resp != nil && resp.IsError()) {
		t.Fatalf("err:%v resp:%#v", err, resp)
	}

	roleSecretIDReq := &logical.Request{
		Operation: logical.UpdateOperation,
		Path:      "role/role1/secret-id",
		Storage:   storage,
	}
	resp, err = b.HandleRequest(context.Background(), roleSecretIDReq)
	if err != nil || (resp != nil && resp.IsError()) {
		t.Fatalf("err:%v resp:%#v", err, resp)
	}

	if resp.Data["secret_id"].(string) == "" {
		t.Fatalf("failed to generate secret_id")
	}

	roleSecretIDReq.Path = "role/role1/custom-secret-id"
	roleCustomSecretIDData := map[string]interface{}{
		"secret_id": "abcd123",
	}
	roleSecretIDReq.Data = roleCustomSecretIDData
	roleSecretIDReq.Operation = logical.UpdateOperation
	resp, err = b.HandleRequest(context.Background(), roleSecretIDReq)
	if err != nil || (resp != nil && resp.IsError()) {
		t.Fatalf("err:%v resp:%#v", err, resp)
	}

	if resp.Data["secret_id"] != "abcd123" {
		t.Fatalf("failed to set specific secret_id to role")
	}
}

func TestAppRole_RoleCRUD(t *testing.T) {
	var resp *logical.Response
	var err error
	b, storage := createBackendWithStorage(t)

	roleData := map[string]interface{}{
		"policies":           "p,q,r,s",
		"secret_id_num_uses": 10,
		"secret_id_ttl":      300,
		"token_ttl":          400,
		"token_max_ttl":      500,
		"token_num_uses":     600,
		"bound_cidr_list":    "127.0.0.1/32,127.0.0.1/16",
	}
	roleReq := &logical.Request{
		Operation: logical.CreateOperation,
		Path:      "role/role1",
		Storage:   storage,
		Data:      roleData,
	}

	resp, err = b.HandleRequest(context.Background(), roleReq)
	if err != nil || (resp != nil && resp.IsError()) {
		t.Fatalf("err:%v resp:%#v", err, resp)
	}

	roleReq.Operation = logical.ReadOperation
	resp, err = b.HandleRequest(context.Background(), roleReq)
	if err != nil || (resp != nil && resp.IsError()) {
		t.Fatalf("err:%v resp:%#v", err, resp)
	}

	expected := map[string]interface{}{
		"bind_secret_id":     true,
		"policies":           []string{"p", "q", "r", "s"},
		"secret_id_num_uses": 10,
		"secret_id_ttl":      300,
		"token_ttl":          400,
		"token_max_ttl":      500,
		"token_num_uses":     600,
		"bound_cidr_list":    []string{"127.0.0.1/32", "127.0.0.1/16"},
	}

	var expectedStruct roleStorageEntry
	err = mapstructure.Decode(expected, &expectedStruct)
	if err != nil {
		t.Fatal(err)
	}

	var actualStruct roleStorageEntry
	err = mapstructure.Decode(resp.Data, &actualStruct)
	if err != nil {
		t.Fatal(err)
	}

	expectedStruct.RoleID = actualStruct.RoleID
	if !reflect.DeepEqual(expectedStruct, actualStruct) {
		t.Fatalf("bad:\nexpected:%#v\nactual:%#v\n", expectedStruct, actualStruct)
	}

	roleData = map[string]interface{}{
		"role_id":            "test_role_id",
		"policies":           "a,b,c,d",
		"secret_id_num_uses": 100,
		"secret_id_ttl":      3000,
		"token_ttl":          4000,
		"token_max_ttl":      5000,
	}
	roleReq.Data = roleData
	roleReq.Operation = logical.UpdateOperation

	resp, err = b.HandleRequest(context.Background(), roleReq)
	if err != nil || (resp != nil && resp.IsError()) {
		t.Fatalf("err:%v resp:%#v", err, resp)
	}

	roleReq.Operation = logical.ReadOperation
	resp, err = b.HandleRequest(context.Background(), roleReq)
	if err != nil || (resp != nil && resp.IsError()) {
		t.Fatalf("err:%v resp:%#v", err, resp)
	}

	expected = map[string]interface{}{
		"policies":           []string{"a", "b", "c", "d"},
		"secret_id_num_uses": 100,
		"secret_id_ttl":      3000,
		"token_ttl":          4000,
		"token_max_ttl":      5000,
	}
	err = mapstructure.Decode(expected, &expectedStruct)
	if err != nil {
		t.Fatal(err)
	}

	err = mapstructure.Decode(resp.Data, &actualStruct)
	if err != nil {
		t.Fatal(err)
	}

	if !reflect.DeepEqual(expectedStruct, actualStruct) {
		t.Fatalf("bad:\nexpected:%#v\nactual:%#v\n", expectedStruct, actualStruct)
	}

	// RU for role_id field
	roleReq.Path = "role/role1/role-id"
	roleReq.Operation = logical.ReadOperation
	resp, err = b.HandleRequest(context.Background(), roleReq)
	if err != nil || (resp != nil && resp.IsError()) {
		t.Fatalf("err:%v resp:%#v", err, resp)
	}
	if resp.Data["role_id"].(string) != "test_role_id" {
		t.Fatalf("bad: role_id: expected:test_role_id actual:%s\n", resp.Data["role_id"].(string))
	}

	roleReq.Data = map[string]interface{}{"role_id": "custom_role_id"}
	roleReq.Operation = logical.UpdateOperation
	resp, err = b.HandleRequest(context.Background(), roleReq)
	if err != nil || (resp != nil && resp.IsError()) {
		t.Fatalf("err:%v resp:%#v", err, resp)
	}

	roleReq.Operation = logical.ReadOperation
	resp, err = b.HandleRequest(context.Background(), roleReq)
	if err != nil || (resp != nil && resp.IsError()) {
		t.Fatalf("err:%v resp:%#v", err, resp)
	}
	if resp.Data["role_id"].(string) != "custom_role_id" {
		t.Fatalf("bad: role_id: expected:custom_role_id actual:%s\n", resp.Data["role_id"].(string))
	}

	// RUD for bind_secret_id field
	roleReq.Path = "role/role1/bind-secret-id"
	roleReq.Operation = logical.ReadOperation
	resp, err = b.HandleRequest(context.Background(), roleReq)
	if err != nil || (resp != nil && resp.IsError()) {
		t.Fatalf("err:%v resp:%#v", err, resp)
	}

	roleReq.Data = map[string]interface{}{"bind_secret_id": false}
	roleReq.Operation = logical.UpdateOperation
	resp, err = b.HandleRequest(context.Background(), roleReq)
	if err != nil || (resp != nil && resp.IsError()) {
		t.Fatalf("err:%v resp:%#v", err, resp)
	}

	roleReq.Operation = logical.ReadOperation
	resp, err = b.HandleRequest(context.Background(), roleReq)
	if err != nil || (resp != nil && resp.IsError()) {
		t.Fatalf("err:%v resp:%#v", err, resp)
	}

	if resp.Data["bind_secret_id"].(bool) {
		t.Fatalf("bad: bind_secret_id: expected:false actual:%t\n", resp.Data["bind_secret_id"].(bool))
	}
	roleReq.Operation = logical.DeleteOperation
	resp, err = b.HandleRequest(context.Background(), roleReq)
	if err != nil || (resp != nil && resp.IsError()) {
		t.Fatalf("err:%v resp:%#v", err, resp)
	}

	roleReq.Operation = logical.ReadOperation
	resp, err = b.HandleRequest(context.Background(), roleReq)
	if err != nil || (resp != nil && resp.IsError()) {
		t.Fatalf("err:%v resp:%#v", err, resp)
	}

	if !resp.Data["bind_secret_id"].(bool) {
		t.Fatalf("expected the default value of 'true' to be set")
	}

	// RUD for policies field
	roleReq.Path = "role/role1/policies"
	roleReq.Operation = logical.ReadOperation
	resp, err = b.HandleRequest(context.Background(), roleReq)
	if err != nil || (resp != nil && resp.IsError()) {
		t.Fatalf("err:%v resp:%#v", err, resp)
	}

	roleReq.Data = map[string]interface{}{"policies": "a1,b1,c1,d1"}
	roleReq.Operation = logical.UpdateOperation
	resp, err = b.HandleRequest(context.Background(), roleReq)
	if err != nil || (resp != nil && resp.IsError()) {
		t.Fatalf("err:%v resp:%#v", err, resp)
	}

	roleReq.Operation = logical.ReadOperation
	resp, err = b.HandleRequest(context.Background(), roleReq)
	if err != nil || (resp != nil && resp.IsError()) {
		t.Fatalf("err:%v resp:%#v", err, resp)
	}

	if !reflect.DeepEqual(resp.Data["policies"].([]string), []string{"a1", "b1", "c1", "d1"}) {
		t.Fatalf("bad: policies: actual:%s\n", resp.Data["policies"].([]string))
	}
	roleReq.Operation = logical.DeleteOperation
	resp, err = b.HandleRequest(context.Background(), roleReq)
	if err != nil || (resp != nil && resp.IsError()) {
		t.Fatalf("err:%v resp:%#v", err, resp)
	}

	roleReq.Operation = logical.ReadOperation
	resp, err = b.HandleRequest(context.Background(), roleReq)
	if err != nil || (resp != nil && resp.IsError()) {
		t.Fatalf("err:%v resp:%#v", err, resp)
	}

	expectedPolicies := []string{"default"}
	actualPolicies := resp.Data["policies"].([]string)
	if !policyutil.EquivalentPolicies(expectedPolicies, actualPolicies) {
		t.Fatalf("bad: policies: expected:%s actual:%s", expectedPolicies, actualPolicies)
	}

	// RUD for secret-id-num-uses field
	roleReq.Path = "role/role1/secret-id-num-uses"
	roleReq.Operation = logical.ReadOperation
	resp, err = b.HandleRequest(context.Background(), roleReq)
	if err != nil || (resp != nil && resp.IsError()) {
		t.Fatalf("err:%v resp:%#v", err, resp)
	}

	roleReq.Data = map[string]interface{}{"secret_id_num_uses": 200}
	roleReq.Operation = logical.UpdateOperation
	resp, err = b.HandleRequest(context.Background(), roleReq)
	if err != nil || (resp != nil && resp.IsError()) {
		t.Fatalf("err:%v resp:%#v", err, resp)
	}

	roleReq.Operation = logical.ReadOperation
	resp, err = b.HandleRequest(context.Background(), roleReq)
	if err != nil || (resp != nil && resp.IsError()) {
		t.Fatalf("err:%v resp:%#v", err, resp)
	}

	if resp.Data["secret_id_num_uses"].(int) != 200 {
		t.Fatalf("bad: secret_id_num_uses: expected:200 actual:%d\n", resp.Data["secret_id_num_uses"].(int))
	}
	roleReq.Operation = logical.DeleteOperation
	resp, err = b.HandleRequest(context.Background(), roleReq)
	if err != nil || (resp != nil && resp.IsError()) {
		t.Fatalf("err:%v resp:%#v", err, resp)
	}

	roleReq.Operation = logical.ReadOperation
	resp, err = b.HandleRequest(context.Background(), roleReq)
	if err != nil || (resp != nil && resp.IsError()) {
		t.Fatalf("err:%v resp:%#v", err, resp)
	}

	if resp.Data["secret_id_num_uses"].(int) != 0 {
		t.Fatalf("expected value to be reset")
	}

	// RUD for secret_id_ttl field
	roleReq.Path = "role/role1/secret-id-ttl"
	roleReq.Operation = logical.ReadOperation
	resp, err = b.HandleRequest(context.Background(), roleReq)
	if err != nil || (resp != nil && resp.IsError()) {
		t.Fatalf("err:%v resp:%#v", err, resp)
	}

	roleReq.Data = map[string]interface{}{"secret_id_ttl": 3001}
	roleReq.Operation = logical.UpdateOperation
	resp, err = b.HandleRequest(context.Background(), roleReq)
	if err != nil || (resp != nil && resp.IsError()) {
		t.Fatalf("err:%v resp:%#v", err, resp)
	}

	roleReq.Operation = logical.ReadOperation
	resp, err = b.HandleRequest(context.Background(), roleReq)
	if err != nil || (resp != nil && resp.IsError()) {
		t.Fatalf("err:%v resp:%#v", err, resp)
	}

	if resp.Data["secret_id_ttl"].(time.Duration) != 3001 {
		t.Fatalf("bad: secret_id_ttl: expected:3001 actual:%d\n", resp.Data["secret_id_ttl"].(time.Duration))
	}
	roleReq.Operation = logical.DeleteOperation
	resp, err = b.HandleRequest(context.Background(), roleReq)
	if err != nil || (resp != nil && resp.IsError()) {
		t.Fatalf("err:%v resp:%#v", err, resp)
	}

	roleReq.Operation = logical.ReadOperation
	resp, err = b.HandleRequest(context.Background(), roleReq)
	if err != nil || (resp != nil && resp.IsError()) {
		t.Fatalf("err:%v resp:%#v", err, resp)
	}

	if resp.Data["secret_id_ttl"].(time.Duration) != 0 {
		t.Fatalf("expected value to be reset")
	}

	// RUD for secret-id-num-uses field
	roleReq.Path = "role/role1/token-num-uses"
	roleReq.Operation = logical.ReadOperation
	resp, err = b.HandleRequest(context.Background(), roleReq)
	if err != nil || (resp != nil && resp.IsError()) {
		t.Fatalf("err:%v resp:%#v", err, resp)
	}
	if resp.Data["token_num_uses"].(int) != 600 {
		t.Fatalf("bad: token_num_uses: expected:600 actual:%d\n", resp.Data["token_num_uses"].(int))
	}

	roleReq.Data = map[string]interface{}{"token_num_uses": 60}
	roleReq.Operation = logical.UpdateOperation
	resp, err = b.HandleRequest(context.Background(), roleReq)
	if err != nil || (resp != nil && resp.IsError()) {
		t.Fatalf("err:%v resp:%#v", err, resp)
	}

	roleReq.Operation = logical.ReadOperation
	resp, err = b.HandleRequest(context.Background(), roleReq)
	if err != nil || (resp != nil && resp.IsError()) {
		t.Fatalf("err:%v resp:%#v", err, resp)
	}

	if resp.Data["token_num_uses"].(int) != 60 {
		t.Fatalf("bad: token_num_uses: expected:60 actual:%d\n", resp.Data["token_num_uses"].(int))
	}

	roleReq.Operation = logical.DeleteOperation
	resp, err = b.HandleRequest(context.Background(), roleReq)
	if err != nil || (resp != nil && resp.IsError()) {
		t.Fatalf("err:%v resp:%#v", err, resp)
	}

	roleReq.Operation = logical.ReadOperation
	resp, err = b.HandleRequest(context.Background(), roleReq)
	if err != nil || (resp != nil && resp.IsError()) {
		t.Fatalf("err:%v resp:%#v", err, resp)
	}

	if resp.Data["token_num_uses"].(int) != 0 {
		t.Fatalf("expected value to be reset")
	}

	// RUD for 'period' field
	roleReq.Path = "role/role1/period"
	roleReq.Operation = logical.ReadOperation
	resp, err = b.HandleRequest(context.Background(), roleReq)
	if err != nil || (resp != nil && resp.IsError()) {
		t.Fatalf("err:%v resp:%#v", err, resp)
	}

	roleReq.Data = map[string]interface{}{"period": 9001}
	roleReq.Operation = logical.UpdateOperation
	resp, err = b.HandleRequest(context.Background(), roleReq)
	if err != nil || (resp != nil && resp.IsError()) {
		t.Fatalf("err:%v resp:%#v", err, resp)
	}

	roleReq.Operation = logical.ReadOperation
	resp, err = b.HandleRequest(context.Background(), roleReq)
	if err != nil || (resp != nil && resp.IsError()) {
		t.Fatalf("err:%v resp:%#v", err, resp)
	}

	if resp.Data["period"].(time.Duration) != 9001 {
		t.Fatalf("bad: period: expected:9001 actual:%d\n", resp.Data["9001"].(time.Duration))
	}
	roleReq.Operation = logical.DeleteOperation
	resp, err = b.HandleRequest(context.Background(), roleReq)
	if err != nil || (resp != nil && resp.IsError()) {
		t.Fatalf("err:%v resp:%#v", err, resp)
	}

	roleReq.Operation = logical.ReadOperation
	resp, err = b.HandleRequest(context.Background(), roleReq)
	if err != nil || (resp != nil && resp.IsError()) {
		t.Fatalf("err:%v resp:%#v", err, resp)
	}

	if resp.Data["period"].(time.Duration) != 0 {
		t.Fatalf("expected value to be reset")
	}

	// RUD for token_ttl field
	roleReq.Path = "role/role1/token-ttl"
	roleReq.Operation = logical.ReadOperation
	resp, err = b.HandleRequest(context.Background(), roleReq)
	if err != nil || (resp != nil && resp.IsError()) {
		t.Fatalf("err:%v resp:%#v", err, resp)
	}

	roleReq.Data = map[string]interface{}{"token_ttl": 4001}
	roleReq.Operation = logical.UpdateOperation
	resp, err = b.HandleRequest(context.Background(), roleReq)
	if err != nil || (resp != nil && resp.IsError()) {
		t.Fatalf("err:%v resp:%#v", err, resp)
	}

	roleReq.Operation = logical.ReadOperation
	resp, err = b.HandleRequest(context.Background(), roleReq)
	if err != nil || (resp != nil && resp.IsError()) {
		t.Fatalf("err:%v resp:%#v", err, resp)
	}

	if resp.Data["token_ttl"].(time.Duration) != 4001 {
		t.Fatalf("bad: token_ttl: expected:4001 actual:%d\n", resp.Data["token_ttl"].(time.Duration))
	}
	roleReq.Operation = logical.DeleteOperation
	resp, err = b.HandleRequest(context.Background(), roleReq)
	if err != nil || (resp != nil && resp.IsError()) {
		t.Fatalf("err:%v resp:%#v", err, resp)
	}

	roleReq.Operation = logical.ReadOperation
	resp, err = b.HandleRequest(context.Background(), roleReq)
	if err != nil || (resp != nil && resp.IsError()) {
		t.Fatalf("err:%v resp:%#v", err, resp)
	}

	if resp.Data["token_ttl"].(time.Duration) != 0 {
		t.Fatalf("expected value to be reset")
	}

	// RUD for token_max_ttl field
	roleReq.Path = "role/role1/token-max-ttl"
	roleReq.Operation = logical.ReadOperation
	resp, err = b.HandleRequest(context.Background(), roleReq)
	if err != nil || (resp != nil && resp.IsError()) {
		t.Fatalf("err:%v resp:%#v", err, resp)
	}

	roleReq.Data = map[string]interface{}{"token_max_ttl": 5001}
	roleReq.Operation = logical.UpdateOperation
	resp, err = b.HandleRequest(context.Background(), roleReq)
	if err != nil || (resp != nil && resp.IsError()) {
		t.Fatalf("err:%v resp:%#v", err, resp)
	}

	roleReq.Operation = logical.ReadOperation
	resp, err = b.HandleRequest(context.Background(), roleReq)
	if err != nil || (resp != nil && resp.IsError()) {
		t.Fatalf("err:%v resp:%#v", err, resp)
	}

	if resp.Data["token_max_ttl"].(time.Duration) != 5001 {
		t.Fatalf("bad: token_max_ttl: expected:5001 actual:%d\n", resp.Data["token_max_ttl"].(time.Duration))
	}
	roleReq.Operation = logical.DeleteOperation
	resp, err = b.HandleRequest(context.Background(), roleReq)
	if err != nil || (resp != nil && resp.IsError()) {
		t.Fatalf("err:%v resp:%#v", err, resp)
	}

	roleReq.Operation = logical.ReadOperation
	resp, err = b.HandleRequest(context.Background(), roleReq)
	if err != nil || (resp != nil && resp.IsError()) {
		t.Fatalf("err:%v resp:%#v", err, resp)
	}

	if resp.Data["token_max_ttl"].(time.Duration) != 0 {
		t.Fatalf("expected value to be reset")
	}

	// Delete test for role
	roleReq.Path = "role/role1"
	roleReq.Operation = logical.DeleteOperation
	resp, err = b.HandleRequest(context.Background(), roleReq)
	if err != nil || (resp != nil && resp.IsError()) {
		t.Fatalf("err:%v resp:%#v", err, resp)
	}

	roleReq.Operation = logical.ReadOperation
	resp, err = b.HandleRequest(context.Background(), roleReq)
	if err != nil || (resp != nil && resp.IsError()) {
		t.Fatalf("err:%v resp:%#v", err, resp)
	}

	if resp != nil {
		t.Fatalf("expected a nil response")
	}
}

func createRole(t *testing.T, b *backend, s logical.Storage, roleName, policies string) {
	roleData := map[string]interface{}{
		"policies":           policies,
		"secret_id_num_uses": 10,
		"secret_id_ttl":      300,
		"token_ttl":          400,
		"token_max_ttl":      500,
	}
	roleReq := &logical.Request{
		Operation: logical.CreateOperation,
		Path:      "role/" + roleName,
		Storage:   s,
		Data:      roleData,
	}

	resp, err := b.HandleRequest(context.Background(), roleReq)
	if err != nil || (resp != nil && resp.IsError()) {
		t.Fatalf("err:%v resp:%#v", err, resp)
	}
}<|MERGE_RESOLUTION|>--- conflicted
+++ resolved
@@ -45,11 +45,7 @@
 	}
 }
 
-<<<<<<< HEAD
-func TestApprole_LocalNonLocalSecretIDs(t *testing.T) {
-=======
 func TestAppRole_LocalNonLocalSecretIDs(t *testing.T) {
->>>>>>> 3ee0802e
 	var resp *logical.Response
 	var err error
 
@@ -135,11 +131,7 @@
 	}
 }
 
-<<<<<<< HEAD
-func TestApprole_UpgradeSecretIDPrefix(t *testing.T) {
-=======
 func TestAppRole_UpgradeSecretIDPrefix(t *testing.T) {
->>>>>>> 3ee0802e
 	var resp *logical.Response
 	var err error
 
@@ -181,11 +173,7 @@
 	}
 }
 
-<<<<<<< HEAD
-func TestApprole_LocalSecretIDImmutability(t *testing.T) {
-=======
 func TestAppRole_LocalSecretIDImmutability(t *testing.T) {
->>>>>>> 3ee0802e
 	var resp *logical.Response
 	var err error
 
@@ -221,11 +209,7 @@
 	}
 }
 
-<<<<<<< HEAD
-func TestApprole_UpgradeBoundCIDRList(t *testing.T) {
-=======
 func TestAppRole_UpgradeBoundCIDRList(t *testing.T) {
->>>>>>> 3ee0802e
 	var resp *logical.Response
 	var err error
 
